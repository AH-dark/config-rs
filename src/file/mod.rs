<<<<<<< HEAD
mod format;
pub mod source;
=======
use std::env;
use std::error::Error;
use std::io::{self, Read};
use std::fs;
use std::path::{PathBuf, Path};
use std::collections::HashMap;
>>>>>>> 736738a2

use source::Source;
use error::*;
use value::Value;
use std::collections::HashMap;

use self::source::FileSource;
pub use self::format::FileFormat;

<<<<<<< HEAD
pub struct File<T>
    where T: FileSource
{
=======
#[cfg(feature = "toml")]
mod toml;

#[cfg(feature = "json")]
mod json;

#[cfg(feature = "yaml")]
mod yaml;

#[derive(Clone, Copy, Eq, PartialEq, Hash)]
pub enum FileFormat {
    /// TOML (parsed with toml)
    #[cfg(feature = "toml")]
    Toml,

    /// JSON (parsed with serde_json)
    #[cfg(feature = "json")]
    Json,

    /// YAML (parsed with yaml_rust)
    #[cfg(feature = "yaml")]
    Yaml,
}



lazy_static! {
    static ref ALL_EXTENSIONS: HashMap<FileFormat, Vec<&'static str>> = {
        let mut formats: HashMap<FileFormat, Vec<_>> = HashMap::new();

        #[cfg(feature = "toml")]
        formats.insert(FileFormat::Toml, vec!["toml"]);

        #[cfg(feature = "json")]
        formats.insert(FileFormat::Json, vec!["json"]);

        #[cfg(feature = "yaml")]
        formats.insert(FileFormat::Yaml, vec!["yaml", "yml"]);
        formats
    };
}


impl FileFormat {

    fn extensions(&self) -> &'static Vec<&'static str> {
        ALL_EXTENSIONS.get(self).unwrap()
    }

    #[allow(unused_variables)]
    fn parse(&self, text: &str, namespace: Option<&String>) -> Result<Box<Source + Send + Sync>, Box<Error>> {
        match *self {
            #[cfg(feature = "toml")]
            FileFormat::Toml => toml::Content::parse(text, namespace),

            #[cfg(feature = "json")]
            FileFormat::Json => json::Content::parse(text, namespace),

            #[cfg(feature = "yaml")]
            FileFormat::Yaml => yaml::Content::parse(text, namespace),
        }
    }
}

pub trait FileSource {
    fn try_build(&self,
                 format: FileFormat,
                 namespace: Option<&String>)
                 -> Result<Box<Source + Send + Sync>, Box<Error>>;
}

pub struct FileSourceString(String);

impl FileSource for FileSourceString {
    fn try_build(&self,
                 format: FileFormat,
                 namespace: Option<&String>)
                 -> Result<Box<Source + Send + Sync>, Box<Error>> {
        format.parse(&self.0, namespace)
    }
}

pub struct FileSourceFile {
    /// Basename of configuration file
    name: String,

    /// Directory where configuration file is found
    /// When not specified, the current working directory (CWD) is considered
    path: Option<String>,
}

impl FileSourceFile {
    // Find configuration file
    // Use algorithm similar to .git detection by git
    fn find_file(&self, format: FileFormat) -> Result<PathBuf, Box<Error>> {
        // Build expected configuration file
        let mut basename = PathBuf::new();
        let extensions = format.extensions();

        if let Some(ref path) = self.path {
            basename.push(path.clone());
        }

        basename.push(self.name.clone());

        // Find configuration file (algorithm similar to .git detection by git)
        let mut dir = env::current_dir()?;

        loop {
            let mut filename = dir.as_path().join(basename.clone());
            for ext in extensions {
                filename.set_extension(ext);

                if filename.is_file() {
                    // File exists and is a file
                    return Ok(filename);
                }
            }

            // Not found.. travse up via the dir
            if !dir.pop() {
                // Failed to find the configuration file
                return Err(io::Error::new(io::ErrorKind::NotFound,
                                          format!("configuration file \"{}\" not found",
                                                  basename.to_string_lossy()))
                    .into());
            }
        }
    }
}

impl FileSource for FileSourceFile {
    fn try_build(&self,
                 format: FileFormat,
                 namespace: Option<&String>)
                 -> Result<Box<Source + Send + Sync>, Box<Error>> {
        // Find file
        let filename = self.find_file(format)?;

        // Read contents from file
        let mut file = fs::File::open(filename)?;
        let mut text = String::new();
        file.read_to_string(&mut text)?;

        // Parse the file
        format.parse(&text, namespace)
    }
}

pub struct File<T: FileSource> {
    /// Source of the file
>>>>>>> 736738a2
    source: T,

    /// Namespace to restrict configuration from the file
    namespace: Option<String>,

    /// Format of file (which dictates what driver to use).
    format: Option<FileFormat>,

    /// A required File will error if it cannot be found
    required: bool,
}

impl File<source::string::FileSourceString> {
    pub fn from_str(s: &str, format: FileFormat) -> Self {
        File {
            format: Some(format),
            required: true,
            namespace: None,
            source: s.into(),
        }
    }
}

<<<<<<< HEAD
impl File<source::file::FileSourceFile> {
    pub fn new(name: &str, format: FileFormat) -> Self {
=======
impl File<FileSourceFile> {
    // Given the basename of a file, tries reading it in all the registered formats. #21
    pub fn with_name(name: &str) -> File<FileSourceFile> {
        let possible_format = ALL_EXTENSIONS.iter().find( |&(_, extension_names)|
            extension_names.iter().any( |&extension_name|
               Path::new(&format!("{}.{}",name, extension_name)).exists()
            )
        );
        match possible_format {
            Some((format, _)) => File::new(name, *format),
            None => panic!("The format of the file {} is not understood", name),
        }
    }

    pub fn new(name: &str, format: FileFormat) -> File<FileSourceFile> {
>>>>>>> 736738a2
        File {
            format: Some(format),
            required: true,
            namespace: None,
            source: source::file::FileSourceFile::new(name),
        }
    }
}

impl<T: FileSource> File<T> {
    pub fn required(mut self, required: bool) -> Self {
        self.required = required;
        self
    }

    pub fn namespace(mut self, namespace: &str) -> Self {
        self.namespace = Some(namespace.into());
        self
    }
}

impl<T: FileSource> Source for File<T> {
    fn collect(&self) -> Result<HashMap<String, Value>> {
        // Coerce the file contents to a string
        let (uri, contents) = match self.source.resolve(self.format).map_err(|err| {
            ConfigError::Foreign(err)
        }) {
            Ok((uri, contents)) => (uri, contents),

            Err(error) => {
                if !self.required {
                    return Ok(HashMap::new());
                }

                return Err(error);
            }
        };

        // Parse the string using the given format
        let result = self.format.unwrap().parse(uri.as_ref(), &contents, self.namespace.as_ref()).map_err(|cause| {
            ConfigError::FileParse {
                uri: uri,
                cause: cause
            }
        });

        if result.is_err() && !self.required {
            // Ignore fails and just go with it if its not required
            Ok(HashMap::new())
        } else {
            result
        }
    }
}<|MERGE_RESOLUTION|>--- conflicted
+++ resolved
@@ -1,180 +1,18 @@
-<<<<<<< HEAD
 mod format;
 pub mod source;
-=======
-use std::env;
-use std::error::Error;
-use std::io::{self, Read};
-use std::fs;
-use std::path::{PathBuf, Path};
-use std::collections::HashMap;
->>>>>>> 736738a2
 
 use source::Source;
 use error::*;
 use value::Value;
 use std::collections::HashMap;
+use std::path::Path;
 
 use self::source::FileSource;
 pub use self::format::FileFormat;
 
-<<<<<<< HEAD
 pub struct File<T>
     where T: FileSource
 {
-=======
-#[cfg(feature = "toml")]
-mod toml;
-
-#[cfg(feature = "json")]
-mod json;
-
-#[cfg(feature = "yaml")]
-mod yaml;
-
-#[derive(Clone, Copy, Eq, PartialEq, Hash)]
-pub enum FileFormat {
-    /// TOML (parsed with toml)
-    #[cfg(feature = "toml")]
-    Toml,
-
-    /// JSON (parsed with serde_json)
-    #[cfg(feature = "json")]
-    Json,
-
-    /// YAML (parsed with yaml_rust)
-    #[cfg(feature = "yaml")]
-    Yaml,
-}
-
-
-
-lazy_static! {
-    static ref ALL_EXTENSIONS: HashMap<FileFormat, Vec<&'static str>> = {
-        let mut formats: HashMap<FileFormat, Vec<_>> = HashMap::new();
-
-        #[cfg(feature = "toml")]
-        formats.insert(FileFormat::Toml, vec!["toml"]);
-
-        #[cfg(feature = "json")]
-        formats.insert(FileFormat::Json, vec!["json"]);
-
-        #[cfg(feature = "yaml")]
-        formats.insert(FileFormat::Yaml, vec!["yaml", "yml"]);
-        formats
-    };
-}
-
-
-impl FileFormat {
-
-    fn extensions(&self) -> &'static Vec<&'static str> {
-        ALL_EXTENSIONS.get(self).unwrap()
-    }
-
-    #[allow(unused_variables)]
-    fn parse(&self, text: &str, namespace: Option<&String>) -> Result<Box<Source + Send + Sync>, Box<Error>> {
-        match *self {
-            #[cfg(feature = "toml")]
-            FileFormat::Toml => toml::Content::parse(text, namespace),
-
-            #[cfg(feature = "json")]
-            FileFormat::Json => json::Content::parse(text, namespace),
-
-            #[cfg(feature = "yaml")]
-            FileFormat::Yaml => yaml::Content::parse(text, namespace),
-        }
-    }
-}
-
-pub trait FileSource {
-    fn try_build(&self,
-                 format: FileFormat,
-                 namespace: Option<&String>)
-                 -> Result<Box<Source + Send + Sync>, Box<Error>>;
-}
-
-pub struct FileSourceString(String);
-
-impl FileSource for FileSourceString {
-    fn try_build(&self,
-                 format: FileFormat,
-                 namespace: Option<&String>)
-                 -> Result<Box<Source + Send + Sync>, Box<Error>> {
-        format.parse(&self.0, namespace)
-    }
-}
-
-pub struct FileSourceFile {
-    /// Basename of configuration file
-    name: String,
-
-    /// Directory where configuration file is found
-    /// When not specified, the current working directory (CWD) is considered
-    path: Option<String>,
-}
-
-impl FileSourceFile {
-    // Find configuration file
-    // Use algorithm similar to .git detection by git
-    fn find_file(&self, format: FileFormat) -> Result<PathBuf, Box<Error>> {
-        // Build expected configuration file
-        let mut basename = PathBuf::new();
-        let extensions = format.extensions();
-
-        if let Some(ref path) = self.path {
-            basename.push(path.clone());
-        }
-
-        basename.push(self.name.clone());
-
-        // Find configuration file (algorithm similar to .git detection by git)
-        let mut dir = env::current_dir()?;
-
-        loop {
-            let mut filename = dir.as_path().join(basename.clone());
-            for ext in extensions {
-                filename.set_extension(ext);
-
-                if filename.is_file() {
-                    // File exists and is a file
-                    return Ok(filename);
-                }
-            }
-
-            // Not found.. travse up via the dir
-            if !dir.pop() {
-                // Failed to find the configuration file
-                return Err(io::Error::new(io::ErrorKind::NotFound,
-                                          format!("configuration file \"{}\" not found",
-                                                  basename.to_string_lossy()))
-                    .into());
-            }
-        }
-    }
-}
-
-impl FileSource for FileSourceFile {
-    fn try_build(&self,
-                 format: FileFormat,
-                 namespace: Option<&String>)
-                 -> Result<Box<Source + Send + Sync>, Box<Error>> {
-        // Find file
-        let filename = self.find_file(format)?;
-
-        // Read contents from file
-        let mut file = fs::File::open(filename)?;
-        let mut text = String::new();
-        file.read_to_string(&mut text)?;
-
-        // Parse the file
-        format.parse(&text, namespace)
-    }
-}
-
-pub struct File<T: FileSource> {
-    /// Source of the file
->>>>>>> 736738a2
     source: T,
 
     /// Namespace to restrict configuration from the file
@@ -198,28 +36,21 @@
     }
 }
 
-<<<<<<< HEAD
 impl File<source::file::FileSourceFile> {
     pub fn new(name: &str, format: FileFormat) -> Self {
-=======
-impl File<FileSourceFile> {
-    // Given the basename of a file, tries reading it in all the registered formats. #21
-    pub fn with_name(name: &str) -> File<FileSourceFile> {
-        let possible_format = ALL_EXTENSIONS.iter().find( |&(_, extension_names)|
-            extension_names.iter().any( |&extension_name|
-               Path::new(&format!("{}.{}",name, extension_name)).exists()
-            )
-        );
-        match possible_format {
-            Some((format, _)) => File::new(name, *format),
-            None => panic!("The format of the file {} is not understood", name),
+        File {
+            format: Some(format),
+            required: true,
+            namespace: None,
+            source: source::file::FileSourceFile::new(name),
         }
     }
 
-    pub fn new(name: &str, format: FileFormat) -> File<FileSourceFile> {
->>>>>>> 736738a2
+    /// Given the basename of a file, will attempt to locate a file by setting its
+    /// extension to a registered format.
+    pub fn with_name(name: &str) -> Self {
         File {
-            format: Some(format),
+            format: None,
             required: true,
             namespace: None,
             source: source::file::FileSourceFile::new(name),
@@ -242,10 +73,10 @@
 impl<T: FileSource> Source for File<T> {
     fn collect(&self) -> Result<HashMap<String, Value>> {
         // Coerce the file contents to a string
-        let (uri, contents) = match self.source.resolve(self.format).map_err(|err| {
+        let (uri, contents, format) = match self.source.resolve(self.format).map_err(|err| {
             ConfigError::Foreign(err)
         }) {
-            Ok((uri, contents)) => (uri, contents),
+            Ok((uri, contents, format)) => (uri, contents, format),
 
             Err(error) => {
                 if !self.required {
@@ -257,7 +88,7 @@
         };
 
         // Parse the string using the given format
-        let result = self.format.unwrap().parse(uri.as_ref(), &contents, self.namespace.as_ref()).map_err(|cause| {
+        let result = format.parse(uri.as_ref(), &contents, self.namespace.as_ref()).map_err(|cause| {
             ConfigError::FileParse {
                 uri: uri,
                 cause: cause
